<?xml version="1.0" encoding="UTF-8"?>
<!--
Licensed under the Apache License, Version 2.0 (the "License");
you may not use this file except in compliance with the License.
You may obtain a copy of the License at
http://www.apache.org/licenses/LICENSE-2.0
Unless required by applicable law or agreed to in writing, software
distributed under the License is distributed on an "AS IS" BASIS,
WITHOUT WARRANTIES OR CONDITIONS OF ANY KIND, either express or implied.
See the License for the specific language governing permissions and
limitations under the License. See accompanying LICENSE file.
-->
<project xmlns="http://maven.apache.org/POM/4.0.0"
         xmlns:xsi="http://www.w3.org/2001/XMLSchema-instance"
         xsi:schemaLocation="http://maven.apache.org/POM/4.0.0
http://maven.apache.org/maven-v4_0_0.xsd">
  <parent>
    <groupId>org.apache.commons</groupId>
    <artifactId>commons-parent</artifactId>
    <version>39</version>
  </parent>
  <modelVersion>4.0.0</modelVersion>
<<<<<<< HEAD
  <groupId>commons-crypto</groupId>
=======
  <groupId>org.apache.commons</groupId>
>>>>>>> 4920d272
  <artifactId>commons-crypto</artifactId>
  <packaging>jar</packaging>
  <description>
    Apache Commons Crypto is a cryptographic library optimized with AES-NI (Advanced Encryption
    Standard New Instructions). It provides Java API for both cipher level and Java stream level.
    Developers can use it to implement high performance AES encryption/decryption with the minimum
    code and effort. Please note that Crypto doesn't implement the cryptographic algorithm such as
    AES directly. It wraps to Openssl or JCE which implement the algorithms.
  </description>
  <version>1.0.0-SNAPSHOT</version>
  <name>Apache Commons Crypto</name>
  <inceptionYear>2016</inceptionYear>
  <url>http://commons.apache.org/proper/commons-crypto</url>
  <issueManagement>
    <system>jira</system>
    <url>http://issues.apache.org/jira/browse/CRYPTO</url>
  </issueManagement>
  <scm>
    <connection>
      scm:svn:http://svn.apache.org/repos/asf/commons/proper/crypto/trunk
    </connection>
    <developerConnection>
      scm:svn:https://svn.apache.org/repos/asf/commons/proper/crypto/trunk
    </developerConnection>
    <url>
      http://svn.apache.org/viewvc/commons/proper/crypto/trunk
    </url>
  </scm>
  <developers>
    <developer>
      <name>Aaron T Myers</name>
      <email>atm@apache.org</email>
      <id>atm</id>
    </developer>
    <developer>
      <name>Andrew Wang</name>
      <email>wang@apache.org</email>
      <id>wang</id>
    </developer>
    <developer>
      <name>Chris Nauroth</name>
      <email>cnauroth@apache.org</email>
      <id>cnauroth</id>
    </developer>
    <developer>
      <name>Colin P. McCabe</name>
      <email>cmccabe@apache.org</email>
      <id>cmccabe</id>
    </developer>
    <developer>
      <name>Dapeng Sun</name>
      <email>sdp@apache.org</email>
      <id>sdp</id>
    </developer>
    <developer>
      <name>Dian Fu</name>
      <email>dianfu@apache.org</email>
      <id>dianfu</id>
    </developer>
    <developer>
      <name>Dong Chen</name>
      <email>dongc@apache.org</email>
      <id>dongc</id>
    </developer>
    <developer>
      <name>Ferdinand Xu</name>
      <email>xuf@apache.org</email>
      <id>xuf</id>
    </developer>
    <developer>
      <name>Haifeng Chen</name>
      <email>haifengchen@apache.org</email>
      <id>haifengchen</id>
    </developer>
    <developer>
      <name>Marcelo Vanzin</name>
      <email>vanzin@apache.org</email>
      <id>vanzin</id>
    </developer>
    <developer>
      <name>Uma Maheswara Rao G</name>
      <email>umamahesh@apache.org</email>
      <id>umamahesh</id>
    </developer>
    <developer>
      <name>Yi Liu</name>
      <email>yliu@apache.org</email>
      <id>yliu</id>
    </developer>
  </developers>
  <properties>
    <!-- The property "target.name" is used to specify the ant target, The All target will use
    OSInfo.java to detect the OS info and arch to generate the native binary for detected platform.
    User is able to specify the platform by maven profiles.-->
    <target.name>all</target.name>
    <maven-antrun-plugin.version>1.7</maven-antrun-plugin.version>
    <maven-gpg-plugin.version>1.6</maven-gpg-plugin.version>
    <maven-javadoc-plugin.version>2.8.1</maven-javadoc-plugin.version>
    <maven-source-plugin.version>2.3</maven-source-plugin.version>
    <maven-compiler-plugin.version>3.1</maven-compiler-plugin.version>
    <findbugs-maven-plugin.version>3.0.2</findbugs-maven-plugin.version>
    <apache-rat-plugin.version>0.11</apache-rat-plugin.version>
    <junit.version>4.8.2</junit.version>
    <commons-logging.version>1.1.3</commons-logging.version>
    <slf4j-api.version>1.7.10</slf4j-api.version>
    <maven.compiler.source>1.6</maven.compiler.source>
    <maven.compiler.target>1.6</maven.compiler.target>
    <commons.javadoc.java.link>http://download.oracle.com/javase/6/docs/api/</commons.javadoc.java.link>
    <commons.componentid>crypto</commons.componentid>
    <commons.release.version>1.0.0</commons.release.version>
    <commons.rc.version>RC1</commons.rc.version>
    <commons.release.desc>(Requires Java ${maven.compiler.target} or later)</commons.release.desc>
    <commons.jira.id>CRYPTO</commons.jira.id>
    <commons.jira.pid>12320024</commons.jira.pid>
    <commons.changes.onlyCurrentVersion>true</commons.changes.onlyCurrentVersion>
  </properties>
  <profiles>
    <profile>
      <id>win32</id>
      <properties>
        <target.name>win32</target.name>
      </properties>
    </profile>
    <profile>
      <id>win64</id>
      <properties>
        <target.name>win64</target.name>
      </properties>
    </profile>
    <profile>
      <id>mac32</id>
      <properties>
        <target.name>mac32</target.name>
      </properties>
    </profile>
    <profile>
      <id>linux32</id>
      <properties>
        <target.name>linux32</target.name>
      </properties>
    </profile>
    <profile>
      <id>linux64</id>
      <properties>
        <target.name>linux64</target.name>
      </properties>
    </profile>
    <profile>
      <id>linux-arm</id>
      <properties>
        <target.name>linux-arm</target.name>
      </properties>
    </profile>
    <profile>
      <id>linux-armhf</id>
      <properties>
        <target.name>linux-armhf</target.name>
      </properties>
    </profile>
    <profile>
      <id>linux-aarch64</id>
      <properties>
        <target.name>linux-aarch64</target.name>
      </properties>
    </profile>
    <!-- FindBugs -->
    <profile>
      <id>findbugs</id>
      <activation>
        <activeByDefault>false</activeByDefault>
      </activation>
      <build>
        <plugins>
          <plugin>
            <groupId>org.codehaus.mojo</groupId>
            <artifactId>findbugs-maven-plugin</artifactId>
            <version>${findbugs-maven-plugin.version}</version>
            <configuration>
              <excludeFilterFile>findbugs-exclude.xml</excludeFilterFile>
              <!--
              Enables analysis which takes more memory but finds more bugs.
              If you run out of memory, changes the value of the effort element
              to 'Low'.
              -->
              <effort>Max</effort>
              <failOnError>true</failOnError>
              <threshold>Low</threshold>
              <findbugsXmlOutput>true</findbugsXmlOutput>
              <xmlOutput>true</xmlOutput>
            </configuration>
            <executions>
              <execution>
                <phase>compile</phase>
                <goals>
                  <goal>check</goal>
                </goals>
              </execution>
            </executions>
          </plugin>
        </plugins>
      </build>
    </profile>
  </profiles>
<<<<<<< HEAD
=======

  <licenses>
    <license>
      <name>Apache License, Version 2.0</name>
      <url>http://www.apache.org/licenses/LICENSE-2.0.txt</url>
    </license>
  </licenses>
  <developers>
    <developer>
      <id>dianfu</id>
      <name>Dian Fu</name>
      <email>dian.fu@intel.com</email>
      <organization>Intel</organization>
      <roles>
        <role>Chief Developer</role>
      </roles>
      <timezone>+8</timezone>
    </developer>
    <developer>
      <id>chengxu</id>
      <name>Ferdinand Xu</name>
      <email>xuf@apache.org</email>
      <organization>Intel</organization>
      <roles>
        <role>Developer</role>
      </roles>
      <timezone>+8</timezone>
    </developer>
  </developers>

  <scm>
    <connection>scm:git@github.com:intel-hadoop/chimera.git</connection>
    <developerConnection>scm:git:git@github.com:intel-hadoop/chimera.git</developerConnection>
    <url>git@github.com:intel-hadoop/chimera.git</url>
  </scm>

>>>>>>> 4920d272
  <build>
    <pluginManagement>
      <plugins>
        <plugin>
          <artifactId>maven-antrun-plugin</artifactId>
          <version>${maven-antrun-plugin.version}</version>
          <dependencies>
            <dependency>
              <groupId>ant-contrib</groupId>
              <artifactId>ant-contrib</artifactId>
              <version>1.0b3</version>
              <exclusions>
                <exclusion>
                  <groupId>ant</groupId>
                  <artifactId>ant</artifactId>
                </exclusion>
              </exclusions>
            </dependency>
            <dependency>
              <groupId>org.apache.ant</groupId>
              <artifactId>ant-nodeps</artifactId>
              <version>1.8.1</version>
            </dependency>
          </dependencies>
        </plugin>
        <plugin>
          <groupId>org.apache.maven.plugins</groupId>
          <artifactId>maven-gpg-plugin</artifactId>
          <version>${maven-gpg-plugin.version}</version>
        </plugin>
        <plugin>
          <groupId>org.apache.maven.plugins</groupId>
          <artifactId>maven-javadoc-plugin</artifactId>
          <version>${maven-javadoc-plugin.version}</version>
        </plugin>
        <plugin>
          <groupId>org.apache.maven.plugins</groupId>
          <artifactId>maven-source-plugin</artifactId>
          <version>${maven-source-plugin.version}</version>
        </plugin>
        <plugin>
          <groupId>org.sonatype.plugins</groupId>
          <artifactId>nexus-staging-maven-plugin</artifactId>
          <version>${nexus-staging-maven-plugin.version}</version>
        </plugin>
        <plugin>
          <groupId>org.apache.maven.plugins</groupId>
          <artifactId>maven-compiler-plugin</artifactId>
          <version>${maven-compiler-plugin.version}</version>
          <configuration>
            <source>${maven.compiler.source}</source>
            <target>${maven.compiler.target}</target>
          </configuration>
        </plugin>
      </plugins>
    </pluginManagement>
    <plugins>
      <plugin>
        <artifactId>maven-antrun-plugin</artifactId>
        <executions>
          <execution>
            <id>make</id>
            <phase>generate-sources</phase>
            <goals>
              <goal>run</goal>
            </goals>
            <configuration>
              <target name="make">
                <taskdef resource="net/sf/antcontrib/antcontrib.properties"
                         classpathref="maven.plugin.classpath"/>
                <exec executable="make" failonerror="true" dir="${project.basedir}">
                  <arg value="${target.name}"/>
                </exec>
              </target>
            </configuration>
          </execution>
        </executions>
      </plugin>
      <plugin>
        <groupId>org.apache.rat</groupId>
        <artifactId>apache-rat-plugin</artifactId>
        <version>${apache-rat-plugin.version}</version>
        <configuration>
          <excludes>
            <exclude>*.cache</exclude>
            <exclude>.travis.yml</exclude>
            <exclude>lib/</exclude>
            <exclude>Makefile</exclude>
            <exclude>Makefile.common</exclude>
            <exclude>project/project/target/config-classes/*</exclude>
            <exclude>project/target/</exclude>
            <exclude>src/main/java/org/apache/commons/crypto/VERSION</exclude>
          </excludes>
        </configuration>
      </plugin>
      <plugin>
        <groupId>org.apache.maven.plugins</groupId>
        <artifactId>maven-compiler-plugin</artifactId>
      </plugin>
    </plugins>
  </build>
  <dependencies>
    <dependency>
      <groupId>junit</groupId>
      <artifactId>junit</artifactId>
      <version>${junit.version}</version>
      <scope>test</scope>
    </dependency>
    <dependency>
      <groupId>commons-logging</groupId>
      <artifactId>commons-logging</artifactId>
      <version>${commons-logging.version}</version>
    </dependency>
    <dependency>
      <groupId>org.slf4j</groupId>
      <artifactId>slf4j-api</artifactId>
      <version>${slf4j-api.version}</version>
    </dependency>
    <dependency>
      <groupId>org.slf4j</groupId>
      <artifactId>slf4j-simple</artifactId>
      <version>${slf4j-api.version}</version>
      <scope>test</scope>
    </dependency>
  </dependencies>
</project><|MERGE_RESOLUTION|>--- conflicted
+++ resolved
@@ -20,11 +20,7 @@
     <version>39</version>
   </parent>
   <modelVersion>4.0.0</modelVersion>
-<<<<<<< HEAD
-  <groupId>commons-crypto</groupId>
-=======
   <groupId>org.apache.commons</groupId>
->>>>>>> 4920d272
   <artifactId>commons-crypto</artifactId>
   <packaging>jar</packaging>
   <description>
@@ -228,9 +224,6 @@
       </build>
     </profile>
   </profiles>
-<<<<<<< HEAD
-=======
-
   <licenses>
     <license>
       <name>Apache License, Version 2.0</name>
@@ -265,8 +258,6 @@
     <developerConnection>scm:git:git@github.com:intel-hadoop/chimera.git</developerConnection>
     <url>git@github.com:intel-hadoop/chimera.git</url>
   </scm>
-
->>>>>>> 4920d272
   <build>
     <pluginManagement>
       <plugins>
