--- conflicted
+++ resolved
@@ -64,53 +64,6 @@
       dist: bionic
       jdk: openjdk8
 
-<<<<<<< HEAD
-#    - name: "aarch64 / Ubuntu 16.04 / Java 8 / OpenSSL 1.0.x"
-#      arch: arm64
-#      os: linux
-#      dist: xenial
-#      jdk: openjdk8
-#      addons:
-#        apt:
-#          packages:
-#            - openjdk-8-jdk-headless
-#            - maven
-
-#    - name: "aarch64 / Ubuntu 18.04 / Java 8 / OpenSSL 1.1.x"
-#      arch: arm64
-#      os: linux
-#      dist: bionic
-#      jdk: openjdk8
-#      addons:
-#        apt:
-#          packages:
-#            - openjdk-8-jdk-headless
-#            - maven
-
-#    - name: "ppc64le / Ubuntu 16.04 / Java 8 / OpenSSL 1.0.x"
-#      arch: ppc64le
-#      os: linux
-#      dist: xenial
-#      jdk: openjdk8
-#      env:
-#        - JAVA_HOME=/usr/lib/jvm/adoptopenjdk-8-hotspot-ppc64el
-#      addons:
-#        apt:
-#          packages:
-#            - maven
-
-#    - name: "ppc64le / Ubuntu 18.04 / Java 8 / OpenSSL 1.1.x"
-#      arch: ppc64le
-#      os: linux
-#      dist: bionic
-#      jdk: openjdk8
-#      env:
-#        - JAVA_HOME=/usr/lib/jvm/adoptopenjdk-8-hotspot-ppc64el
-#      addons:
-#        apt:
-#          packages:
-#            - maven
-=======
     - name: "aarch64 / Ubuntu 16.04 / Java 8 / OpenSSL 1.0.x"
       arch: arm64
       os: linux
@@ -162,7 +115,6 @@
           packages:
             - openjdk-8-jdk-headless
             - maven
->>>>>>> c2b0e6e7
 
     - name: "OS X / Java 8 / LibreSSL 2.2.x"
       os: osx
