--- conflicted
+++ resolved
@@ -28,12 +28,8 @@
       os: osx
       before_install:
         - "curl -L --cookie 'oraclelicense=accept-securebackup-cookie;'  http://download.oracle.com/otn-pub/java/jce/8/jce_policy-8.zip -o /tmp/policy.zip && sudo unzip -j -o /tmp/policy.zip *.jar -d /Library/Java/JavaVirtualMachines/jdk1.8.0_112.jdk/Contents/Home/jre/lib/security && rm /tmp/policy.zip"
-<<<<<<< HEAD
         - brew list
-        - openssl version	
-=======
-        - brew list		
->>>>>>> bf88a78c
+        - openssl version -a
       after_success:
         - mvn clean test jacoco:report coveralls:report
       osx_image: xcode9.3
