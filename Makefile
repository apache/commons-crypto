#
# Licensed to the Apache Software Foundation (ASF) under one
# or more contributor license agreements.  See the NOTICE file
# distributed with this work for additional information
# regarding copyright ownership.  The ASF licenses this file
# to you under the Apache License, Version 2.0 (the
# "License"); you may not use this file except in compliance
# with the License.  You may obtain a copy of the License at
#
#     http://www.apache.org/licenses/LICENSE-2.0
#
# Unless required by applicable law or agreed to in writing, software
# distributed under the License is distributed on an "AS IS" BASIS,
# WITHOUT WARRANTIES OR CONDITIONS OF ANY KIND, either express or implied.
# See the License for the specific language governing permissions and
# limitations under the License.
#
include Makefile.common

COMMONS_CRYPTO_OUT:=$(TARGET)/$(commons-crypto)-$(os_arch)
COMMONS_CRYPTO_OBJ:=$(addprefix $(COMMONS_CRYPTO_OUT)/,OpenSslCryptoRandomNative.o OpenSslNative.o OpenSslInfoNative.o DynamicLoader.o)

# Shorthand for local dependencies
CRYPTO_H:=$(SRC_NATIVE)/org/apache/commons/crypto/org_apache_commons_crypto.h lib/include/config.h
CRYPTO_RANDOM_H:=$(SRC_NATIVE)/org/apache/commons/crypto/random/org_apache_commons_crypto_random.h

# Windows uses different path separators
ifeq ($(OS_NAME),Windows)
  DELTREE := CMD /C DEL /S/Q
  # The separator used for file paths
  FSEP := \\
else
  DELTREE := rm -rf
  FSEP := /
endif
# Note that some Windows commands (e.g. javah) accept both / and \ as separators
# We use the subst function to fix the paths for commands that don't accept /

NATIVE_TARGET_DIR:=$(TARGET)/classes/org/apache/commons/crypto/native/$(OS_NAME)/$(OS_ARCH)
NATIVE_DLL:=$(NATIVE_TARGET_DIR)/$(LIBNAME)

all: show $(NATIVE_DLL)

show:
	@echo "=== OS_NAME=$(OS_NAME) OS_ARCH=$(OS_ARCH) os_arch=$(os_arch) ==="

$(TARGET)/jni-classes/org/apache/commons/crypto/cipher/OpenSslNative.h: $(TARGET)/classes/org/apache/commons/crypto/cipher/OpenSslNative.class
	$(JAVAH) -force -classpath $(TARGET)/classes -o $@ org.apache.commons.crypto.cipher.OpenSslNative

$(TARGET)/jni-classes/org/apache/commons/crypto/random/OpenSslCryptoRandomNative.h: $(TARGET)/classes/org/apache/commons/crypto/random/OpenSslCryptoRandomNative.class
	$(JAVAH) -force -classpath $(TARGET)/classes -o $@ org.apache.commons.crypto.random.OpenSslCryptoRandomNative

$(TARGET)/jni-classes/org/apache/commons/crypto/OpenSslInfoNative.h: $(TARGET)/classes/org/apache/commons/crypto/OpenSslInfoNative.class
	$(JAVAH) -force -classpath $(TARGET)/classes -o $@ org.apache.commons.crypto.OpenSslInfoNative

$(COMMONS_CRYPTO_OUT)/OpenSslNative.o : $(SRC_NATIVE)/org/apache/commons/crypto/cipher/OpenSslNative.c $(CRYPTO_H) $(TARGET)/jni-classes/org_apache_commons_crypto_cipher_OpenSslNative.h
	@mkdir -p $(@D)
	$(CC) $(CFLAGS) -c $< -o $@

$(COMMONS_CRYPTO_OUT)/OpenSslCryptoRandomNative.o : $(SRC_NATIVE)/org/apache/commons/crypto/random/OpenSslCryptoRandomNative.c $(CRYPTO_H) $(CRYPTO_RANDOM_H) $(TARGET)/jni-classes/org_apache_commons_crypto_random_OpenSslCryptoRandomNative.h
	@mkdir -p $(@D)
	$(CC) $(CFLAGS) -c $< -o $@

$(COMMONS_CRYPTO_OUT)/OpenSslInfoNative.o : $(SRC_NATIVE)/org/apache/commons/crypto/OpenSslInfoNative.c $(CRYPTO_H) $(TARGET)/jni-classes/org_apache_commons_crypto_OpenSslInfoNative.h
	@mkdir -p $(@D)
	$(CC) $(CFLAGS) -DVERSION='"$(VERSION)"' -DPROJECT_NAME='"$(PROJECT_NAME)"' -I"$(TARGET)/jni-classes" -c $< -o $@

$(COMMONS_CRYPTO_OUT)/DynamicLoader.o : $(SRC_NATIVE)/org/apache/commons/crypto/DynamicLoader.c $(CRYPTO_H)
	@mkdir -p $(@D)
	$(CC) $(CFLAGS) -c $< -o $@

$(COMMONS_CRYPTO_OUT)/$(LIBNAME): $(COMMONS_CRYPTO_OBJ)
	$(CXX) $(CXXFLAGS) -o $@ $+ $(LINKFLAGS)
	$(STRIP) $@

clean:
	$(DELTREE) $(subst /,$(FSEP),$(TARGET)/jni-classes)
	$(DELTREE) $(subst /,$(FSEP),$(COMMONS_CRYPTO_OUT))

native: show $(NATIVE_DLL)

$(NATIVE_DLL): $(COMMONS_CRYPTO_OUT)/$(LIBNAME)
	@mkdir -p $(@D)
	cp $< $@

# These targets should correspond with the entries in the list 'known_os_archs' defined in Makefile.common
# e.g. linux32 corresponds with Linux-x86
win32:
	$(MAKE) native CROSS_PREFIX=i686-w64-mingw32- OS_NAME=Windows OS_ARCH=x86

# for cross-compilation on Ubuntu, install the g++-mingw-w64-x86-64 package
win64:
	$(MAKE) native CROSS_PREFIX=x86_64-w64-mingw32- OS_NAME=Windows OS_ARCH=x86_64

mac32:
	$(MAKE) native OS_NAME=Mac OS_ARCH=x86

mac64:
	$(MAKE) native OS_NAME=Mac OS_ARCH=x86_64

macArm64:
	$(MAKE) native OS_NAME=Mac OS_ARCH=arm64

mac-aarch64:
	$(MAKE) native OS_NAME=Mac OS_ARCH=aarch64

linux32:
	$(MAKE) native OS_NAME=Linux OS_ARCH=x86

linux64:
	$(MAKE) native OS_NAME=Linux OS_ARCH=x86_64

freebsd64:
	$(MAKE) native OS_NAME=FreeBSD OS_ARCH=x86_64

# for cross-compilation on Ubuntu, install the g++-arm-linux-gnueabi package
linux-arm:
	$(MAKE) native CROSS_PREFIX=arm-linux-gnueabi- OS_NAME=Linux OS_ARCH=arm

# for cross-compilation on Ubuntu, install the g++-arm-linux-gnueabihf package
linux-armhf:
	$(MAKE) native CROSS_PREFIX=arm-linux-gnueabihf- OS_NAME=Linux OS_ARCH=armhf

# for cross-compilation on Ubuntu, install the g++-aarch64-linux-gnu
linux-aarch64:
	$(MAKE) native CROSS_PREFIX=aarch64-linux-gnu- OS_NAME=Linux OS_ARCH=aarch64

<<<<<<< HEAD
# for cross-compilation on Ubuntu, install the g++-riscv64-linux-gnu
linux-riscv64:
	$(MAKE) native CROSS_PREFIX=riscv64-linux-gnu- OS_NAME=Linux OS_ARCH=riscv64

clean-native-linux32:
	$(MAKE) clean-native OS_NAME=Linux OS_ARCH=x86
=======
linux-ppc: # TODO: Untested; may need additional CROSS_PREFIX define
	$(MAKE) native OS_NAME=Linux OS_ARCH=ppc

linux-ppc64: # TODO: Untested; may need additional CROSS_PREFIX define
	$(MAKE) native OS_NAME=Linux OS_ARCH=ppc64

sunos32: # TODO: Untested; may need additional CROSS_PREFIX define
	$(MAKE) native OS_NAME=SunOS OS_ARCH=x86

sunos64: # TODO: Untested; may need additional CROSS_PREFIX define
	$(MAKE) native OS_NAME=SunOS OS_ARCH=x86_64

sunos-sparc: # TODO: Untested; may need additional CROSS_PREFIX define
	$(MAKE) native OS_NAME=SunOS OS_ARCH=sparc
>>>>>>> ed4ea615

aix-ppc64: # TODO: Untested; may need additional CROSS_PREFIX define
	$(MAKE) native OS_NAME=AIX OS_ARCH=ppc64
<|MERGE_RESOLUTION|>--- conflicted
+++ resolved
@@ -125,16 +125,9 @@
 linux-aarch64:
 	$(MAKE) native CROSS_PREFIX=aarch64-linux-gnu- OS_NAME=Linux OS_ARCH=aarch64
 
-<<<<<<< HEAD
 # for cross-compilation on Ubuntu, install the g++-riscv64-linux-gnu
 linux-riscv64:
 	$(MAKE) native CROSS_PREFIX=riscv64-linux-gnu- OS_NAME=Linux OS_ARCH=riscv64
-
-clean-native-linux32:
-	$(MAKE) clean-native OS_NAME=Linux OS_ARCH=x86
-=======
-linux-ppc: # TODO: Untested; may need additional CROSS_PREFIX define
-	$(MAKE) native OS_NAME=Linux OS_ARCH=ppc
 
 linux-ppc64: # TODO: Untested; may need additional CROSS_PREFIX define
 	$(MAKE) native OS_NAME=Linux OS_ARCH=ppc64
@@ -147,7 +140,6 @@
 
 sunos-sparc: # TODO: Untested; may need additional CROSS_PREFIX define
 	$(MAKE) native OS_NAME=SunOS OS_ARCH=sparc
->>>>>>> ed4ea615
 
 aix-ppc64: # TODO: Untested; may need additional CROSS_PREFIX define
 	$(MAKE) native OS_NAME=AIX OS_ARCH=ppc64
