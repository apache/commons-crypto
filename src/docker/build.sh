#!/usr/bin/env bash

# Licensed to the Apache Software Foundation (ASF) under one or more
# contributor license agreements.  See the NOTICE file distributed with
# this work for additional information regarding copyright ownership.
# The ASF licenses this file to You under the Apache License, Version 2.0
# (the "License"); you may not use this file except in compliance with
# the License.  You may obtain a copy of the License at
#
#     http://www.apache.org/licenses/LICENSE-2.0
#
# Unless required by applicable law or agreed to in writing, software
# distributed under the License is distributed on an "AS IS" BASIS,
# WITHOUT WARRANTIES OR CONDITIONS OF ANY KIND, either express or implied.
# See the License for the specific language governing permissions and
# limitations under the License.

# Script to build native files under Docker

set -ex

cd /home/crypto # must agree with virtual mount in docker-compose.yaml

# Ensure the correct config file is installed
cp /usr/include/x86_64-linux-gnu/openssl/opensslconf.h /usr/include/openssl

# Run the 64-bit builds.
mvn -V -B -ntp clean package -Drat.skip

# use process-classes rather than package to speed up builds
<<<<<<< HEAD
mvn -DskipTests -Drat.skip process-classes -Dtarget.name=linux-aarch64
mvn -DskipTests -Drat.skip process-classes -Dtarget.name=win64
mvn -DskipTests -Drat.skip process-classes -Dtarget.name=linux64
=======
mvn -DskipTests -Drat.skip process-classes -P linux-aarch64
mvn -DskipTests -Drat.skip process-classes -P linux-riscv64
mvn -DskipTests -Drat.skip process-classes -P win64
mvn -DskipTests -Drat.skip process-classes -P linux64
>>>>>>> 444f98b2

# Ensure the correct config file is installed
cp /usr/include/i386-linux-gnu/openssl/opensslconf.h /usr/include/openssl

# Run the 32-bit builds.
mvn -DskipTests -Drat.skip process-classes -Dtarget.name=linux-armhf
mvn -DskipTests -Drat.skip process-classes -Dtarget.name=linux-arm
mvn -DskipTests -Drat.skip process-classes -Dtarget.name=win32

# see separate script for optional linux32 build

# Show generated files
find target/classes/org/apache/commons/crypto/native -type f -ls<|MERGE_RESOLUTION|>--- conflicted
+++ resolved
@@ -28,16 +28,10 @@
 mvn -V -B -ntp clean package -Drat.skip
 
 # use process-classes rather than package to speed up builds
-<<<<<<< HEAD
 mvn -DskipTests -Drat.skip process-classes -Dtarget.name=linux-aarch64
+mvn -DskipTests -Drat.skip process-classes -Dtarget.name=linux-riscv64
 mvn -DskipTests -Drat.skip process-classes -Dtarget.name=win64
 mvn -DskipTests -Drat.skip process-classes -Dtarget.name=linux64
-=======
-mvn -DskipTests -Drat.skip process-classes -P linux-aarch64
-mvn -DskipTests -Drat.skip process-classes -P linux-riscv64
-mvn -DskipTests -Drat.skip process-classes -P win64
-mvn -DskipTests -Drat.skip process-classes -P linux64
->>>>>>> 444f98b2
 
 # Ensure the correct config file is installed
 cp /usr/include/i386-linux-gnu/openssl/opensslconf.h /usr/include/openssl
